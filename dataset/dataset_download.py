--- conflicted
+++ resolved
@@ -101,7 +101,6 @@
     d = ReferenceGenomeDownloader()
     
     # Read metadata
-<<<<<<< HEAD
     metadata_df = pd.read_csv("/home/bensonlzl/Downloads/metadata_with_taxid.csv")
 
     specified_set = {}
@@ -126,10 +125,3 @@
     metadata_df = metadata_df[metadata_df[tax_id].isin(specified_set)]
     # d.download_all_references(metadata_df, "/home/bensonlzl/Desktop/UROP/GIS-2024/coding/data_temp/", num_samples=desired_samples, level=taxonomy_level)
 
-=======
-    metadata_df = pd.read_csv("/home/zhenhao/TDT/gtdb_utils/metadata_with_taxid.csv")
-
-    # Download 10 genomes in the genus escherichia
-    metadata_df = metadata_df[metadata_df["genus_name"] == "Escherichia"]
-    d.download_all_references(metadata_df, "/home/zhenhao/ETFMH/data_temp/", num_samples=10, level="species")
->>>>>>> 4823ce59
