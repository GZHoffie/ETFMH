--- conflicted
+++ resolved
@@ -16,7 +16,7 @@
     def __init__(self) -> None:
         pass
     
-    def _download_reference(self, accession, directory):
+    def _download_reference(self, accession, directory, name):
         """
         Download the reference using the given accession number, and store it in
         ${directory}/${name}.fna. If the file already exists, we append to the file.
@@ -150,13 +150,3 @@
     metadata_df = download_df
     d.download_all_references(metadata_df, "/home/bensonlzl/Desktop/UROP/GIS-2024/coding/data_temp/", num_samples=desired_samples, level=taxonomy_level)
 
-<<<<<<< HEAD
-=======
-    # Download 10 genomes in the genus escherichia
-    #family_samples = set(metadata_df["family_name"].sample(20))
-    #metadata_df = metadata_df[metadata_df["family_name"].isin(family_samples)]
-    #d.download_all_references(metadata_df, "/home/zhenhao/ETFMH/data_temp/", num_samples=10, level="family")
-
-    metadata_df = metadata_df[metadata_df["species_name"] == "Escherichia coli"]
-    d.download_all_references(metadata_df, "/home/zhenhao/ETFMH/single_species/", num_samples=10, level="species")
->>>>>>> 23c09c39
