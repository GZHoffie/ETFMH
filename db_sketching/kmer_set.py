--- conflicted
+++ resolved
@@ -27,16 +27,11 @@
         """
         Insert the sequence into k-mer set.
         """
-<<<<<<< HEAD
-        self.length += len(sequence)
-        kmers = self.seq2vec.canonical_kmers(sequence)
-=======
         if self.canonical:
             kmers = self.seq2vec.canonical_kmers(sequence)
         else:
             kmers = self.seq2vec.kmers(sequence)
 
->>>>>>> 49520734
         self.set.update(kmers)
 
     def insert_file(self, file):
@@ -118,20 +113,6 @@
 
         self.set.update([i for i in kmers if self.condition(i)])
 
-class CMashKmerSet(FracMinHash):
-    """
-    Computes hashes at initial length k, and use prefixes for smaller values of k
-    """
-    def k_reduced_set(self, k):
-        # print(set((kmer >> (2*(self.k-k))) for kmer in self.set))
-        return set((kmer >> (2*(self.k-k))) for kmer in self.set)
-
-    def k_specific_containment(self, that, k):
-        self_low_kmer_set = self.k_reduced_set(k)
-        that_low_kmer_set = that.k_reduced_set(k)
-        intersection = len(self_low_kmer_set.intersection(that_low_kmer_set))
-        return intersection / len(self_low_kmer_set)
-        
 
 
 class TruncatedKMerSet(FracMinHash):
